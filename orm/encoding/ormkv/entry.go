--- conflicted
+++ resolved
@@ -45,16 +45,12 @@
 	if p.Value == nil {
 		return fmt.Sprintf("PK %s %s -> _", p.TableName, fmtValues(p.Key))
 	} else {
-<<<<<<< HEAD
-		return fmt.Sprintf("PK %s %s -> %s", p.TableName, fmtValues(p.Key), p.Value)
-=======
 		valBz, err := stablejson.Marshal(p.Value)
 		valStr := string(valBz)
 		if err != nil {
 			valStr = fmt.Sprintf("ERR %v", err)
 		}
 		return fmt.Sprintf("PK %s %s -> %s", p.TableName, fmtValues(p.Key), valStr)
->>>>>>> 15812895
 	}
 }
 
