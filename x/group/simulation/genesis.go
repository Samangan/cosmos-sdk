package simulation

import (
	"math/rand"
	"time"

	codectypes "github.com/cosmos/cosmos-sdk/codec/types"
	sdk "github.com/cosmos/cosmos-sdk/types"
	"github.com/cosmos/cosmos-sdk/types/module"
	simtypes "github.com/cosmos/cosmos-sdk/types/simulation"
	banktypes "github.com/cosmos/cosmos-sdk/x/bank/types"

	"github.com/cosmos/cosmos-sdk/x/group"
)

const (
	GroupInfo       = "group-info"
	GroupMembers    = "group-members"
	GroupPolicyInfo = "group-policy-info"
	GroupProposals  = "group-proposals"
	GroupVote       = "group-vote"
)

func getGroups(r *rand.Rand, accounts []simtypes.Account) []*group.GroupInfo {
	groups := make([]*group.GroupInfo, 3)
	for i := 0; i < 3; i++ {
		acc, _ := simtypes.RandomAcc(r, accounts)
		groups[i] = &group.GroupInfo{
			Id:          uint64(i + 1),
			Admin:       acc.Address.String(),
			Metadata:    []byte(simtypes.RandStringOfLength(r, 10)),
			Version:     1,
			TotalWeight: "10",
		}
	}
	return groups
}

func getGroupMembers(r *rand.Rand, accounts []simtypes.Account) []*group.GroupMember {
	groupMembers := make([]*group.GroupMember, 3)
	for i := 0; i < 3; i++ {
		acc, _ := simtypes.RandomAcc(r, accounts)
		groupMembers[i] = &group.GroupMember{
			GroupId: uint64(i + 1),
			Member: &group.Member{
				Address:  acc.Address.String(),
				Weight:   "10",
				Metadata: []byte(simtypes.RandStringOfLength(r, 10)),
			},
		}
	}
	return groupMembers
}

func getGroupPolicies(r *rand.Rand, simState *module.SimulationState) []*group.GroupPolicyInfo {
	groupPolicies := make([]*group.GroupPolicyInfo, 3)
	for i := 0; i < 3; i++ {
		acc, _ := simtypes.RandomAcc(r, simState.Accounts)
		any, err := codectypes.NewAnyWithValue(group.NewThresholdDecisionPolicy("10", time.Second*time.Duration(1)))
		if err != nil {
			panic(err)
		}
		groupPolicies[i] = &group.GroupPolicyInfo{
			GroupId:        uint64(i + 1),
			Admin:          acc.Address.String(),
			Address:        acc.Address.String(),
			Version:        1,
			DecisionPolicy: any,
			Metadata:       []byte(simtypes.RandStringOfLength(r, 10)),
		}
	}
	return groupPolicies
}

func getProposals(r *rand.Rand, simState *module.SimulationState) []*group.Proposal {
	proposals := make([]*group.Proposal, 3)
	proposers := []string{simState.Accounts[0].Address.String(), simState.Accounts[1].Address.String()}
	for i := 0; i < 3; i++ {
		from, _ := simtypes.RandomAcc(r, simState.Accounts)
		to, _ := simtypes.RandomAcc(r, simState.Accounts)
		fromAddr := from.Address.String()

		submittedAt := time.Unix(0, 0)
		timeout := submittedAt.Add(time.Second * 1000).UTC()

		proposal := &group.Proposal{
			Id:                 uint64(i + 1),
			Proposers:          proposers,
			Address:            fromAddr,
			GroupVersion:       uint64(i + 1),
			GroupPolicyVersion: uint64(i + 1),
			Status:             group.PROPOSAL_STATUS_SUBMITTED,
			Result:             group.PROPOSAL_RESULT_ACCEPTED,
			FinalTallyResult: group.TallyResult{
				YesCount:        "1",
				NoCount:         "1",
				AbstainCount:    "1",
				NoWithVetoCount: "0",
			},
			ExecutorResult: group.PROPOSAL_EXECUTOR_RESULT_NOT_RUN,
			Metadata:       []byte(simtypes.RandStringOfLength(r, 50)),
			SubmitTime:     submittedAt,
			Timeout:        timeout,
		}
		err := proposal.SetMsgs([]sdk.Msg{&banktypes.MsgSend{
			FromAddress: fromAddr,
			ToAddress:   to.Address.String(),
			Amount:      sdk.NewCoins(sdk.NewInt64Coin("test", 10)),
		}})
		if err != nil {
			panic(err)
		}

		proposals[i] = proposal
	}

	return proposals
}

func getVotes(r *rand.Rand, simState *module.SimulationState) []*group.Vote {
	votes := make([]*group.Vote, 3)

	for i := 0; i < 3; i++ {
		votes[i] = &group.Vote{
<<<<<<< HEAD
			ProposalId:  uint64(i + 1),
			Voter:       simState.Accounts[i].Address.String(),
			Choices:     group.NewNonSplitVoteOption(getVoteChoice(i)),
			Metadata:    []byte(simtypes.RandStringOfLength(r, 50)),
			SubmittedAt: time.Unix(0, 0),
=======
			ProposalId: uint64(i + 1),
			Voter:      simState.Accounts[i].Address.String(),
			Option:     getVoteOption(i),
			Metadata:   []byte(simtypes.RandStringOfLength(r, 50)),
			SubmitTime: time.Unix(0, 0),
>>>>>>> df874590
		}
	}

	return votes
}

func getVoteOption(index int) group.VoteOption {
	switch index {
	case 0:
		return group.VOTE_OPTION_YES
	case 1:
		return group.VOTE_OPTION_NO
	case 2:
		return group.VOTE_OPTION_ABSTAIN
	default:
		return group.VOTE_OPTION_NO_WITH_VETO
	}
}

// RandomizedGenState generates a random GenesisState for the group module.
func RandomizedGenState(simState *module.SimulationState) {

	// groups
	var groups []*group.GroupInfo
	simState.AppParams.GetOrGenerate(
		simState.Cdc, GroupInfo, &groups, simState.Rand,
		func(r *rand.Rand) { groups = getGroups(r, simState.Accounts) },
	)

	// group members
	var members []*group.GroupMember
	simState.AppParams.GetOrGenerate(
		simState.Cdc, GroupMembers, &members, simState.Rand,
		func(r *rand.Rand) { members = getGroupMembers(r, simState.Accounts) },
	)

	// group accounts
	var groupPolicies []*group.GroupPolicyInfo
	simState.AppParams.GetOrGenerate(
		simState.Cdc, GroupPolicyInfo, &groupPolicies, simState.Rand,
		func(r *rand.Rand) { groupPolicies = getGroupPolicies(r, simState) },
	)

	// proposals
	var proposals []*group.Proposal
	simState.AppParams.GetOrGenerate(
		simState.Cdc, GroupProposals, &proposals, simState.Rand,
		func(r *rand.Rand) { proposals = getProposals(r, simState) },
	)

	// votes
	var votes []*group.Vote
	simState.AppParams.GetOrGenerate(
		simState.Cdc, GroupVote, &votes, simState.Rand,
		func(r *rand.Rand) { votes = getVotes(r, simState) },
	)

	groupGenesis := group.GenesisState{
		GroupSeq:       3,
		Groups:         groups,
		GroupMembers:   members,
		GroupPolicySeq: 3,
		GroupPolicies:  groupPolicies,
		ProposalSeq:    3,
		Proposals:      proposals,
		Votes:          votes,
	}

	simState.GenState[group.ModuleName] = simState.Cdc.MustMarshalJSON(&groupGenesis)
}<|MERGE_RESOLUTION|>--- conflicted
+++ resolved
@@ -122,19 +122,11 @@
 
 	for i := 0; i < 3; i++ {
 		votes[i] = &group.Vote{
-<<<<<<< HEAD
 			ProposalId:  uint64(i + 1),
 			Voter:       simState.Accounts[i].Address.String(),
 			Choices:     group.NewNonSplitVoteOption(getVoteChoice(i)),
 			Metadata:    []byte(simtypes.RandStringOfLength(r, 50)),
 			SubmittedAt: time.Unix(0, 0),
-=======
-			ProposalId: uint64(i + 1),
-			Voter:      simState.Accounts[i].Address.String(),
-			Option:     getVoteOption(i),
-			Metadata:   []byte(simtypes.RandStringOfLength(r, 50)),
-			SubmitTime: time.Unix(0, 0),
->>>>>>> df874590
 		}
 	}
 
