package simulation

import (
	"context"
	"fmt"
	"math/rand"
	"strings"
	"time"

	"github.com/cosmos/cosmos-sdk/baseapp"
	"github.com/cosmos/cosmos-sdk/codec"
	cdctypes "github.com/cosmos/cosmos-sdk/codec/types"
	"github.com/cosmos/cosmos-sdk/simapp/helpers"
	simappparams "github.com/cosmos/cosmos-sdk/simapp/params"
	sdk "github.com/cosmos/cosmos-sdk/types"
	simtypes "github.com/cosmos/cosmos-sdk/types/simulation"
	authtypes "github.com/cosmos/cosmos-sdk/x/auth/types"
	"github.com/cosmos/cosmos-sdk/x/group/keeper"
	"github.com/cosmos/cosmos-sdk/x/simulation"

	"github.com/cosmos/cosmos-sdk/x/group"
)

var initialGroupID = uint64(100000000000000)

// group message types
var (
	TypeMsgCreateGroup                     = sdk.MsgTypeURL(&group.MsgCreateGroup{})
	TypeMsgUpdateGroupMembers              = sdk.MsgTypeURL(&group.MsgUpdateGroupMembers{})
	TypeMsgUpdateGroupAdmin                = sdk.MsgTypeURL(&group.MsgUpdateGroupAdmin{})
	TypeMsgUpdateGroupMetadata             = sdk.MsgTypeURL(&group.MsgUpdateGroupMetadata{})
	TypeMsgCreateGroupPolicy               = sdk.MsgTypeURL(&group.MsgCreateGroupPolicy{})
	TypeMsgUpdateGroupPolicyAdmin          = sdk.MsgTypeURL(&group.MsgUpdateGroupPolicyAdmin{})
	TypeMsgUpdateGroupPolicyDecisionPolicy = sdk.MsgTypeURL(&group.MsgUpdateGroupPolicyDecisionPolicy{})
	TypeMsgUpdateGroupPolicyMetadata       = sdk.MsgTypeURL(&group.MsgUpdateGroupPolicyMetadata{})
	TypeMsgCreateProposal                  = sdk.MsgTypeURL(&group.MsgCreateProposal{})
	TypeMsgWithdrawProposal                = sdk.MsgTypeURL(&group.MsgWithdrawProposal{})
	TypeMsgVote                            = sdk.MsgTypeURL(&group.MsgVote{})
	TypeMsgExec                            = sdk.MsgTypeURL(&group.MsgExec{})
	TypeMsgLeaveGroup                      = sdk.MsgTypeURL(&group.MsgLeaveGroup{})
)

// Simulation operation weights constants
const (
	OpMsgCreateGroup                     = "op_weight_msg_create_group"
	OpMsgUpdateGroupAdmin                = "op_weight_msg_update_group_admin"
	OpMsgUpdateGroupMetadata             = "op_wieght_msg_update_group_metadata"
	OpMsgUpdateGroupMembers              = "op_weight_msg_update_group_members"
	OpMsgCreateGroupPolicy               = "op_weight_msg_create_group_policy"
	OpMsgUpdateGroupPolicyAdmin          = "op_weight_msg_update_group_policy_admin"
	OpMsgUpdateGroupPolicyDecisionPolicy = "op_weight_msg_update_group_policy_decision_policy"
	OpMsgUpdateGroupPolicyMetaData       = "op_weight_msg_update_group_policy_metadata"
	OpMsgCreateProposal                  = "op_weight_msg_create_proposal"
	OpMsgWithdrawProposal                = "op_weight_msg_withdraw_proposal"
	OpMsgVote                            = "op_weight_msg_vote"
<<<<<<< HEAD
	OpMsgExec                            = "ops_weight_msg_exec"
	OpMsgLeaveGroup                      = "ops_weight_msg_leave_group"
=======
	OpMsgExec                            = "op_weight_msg_exec"
>>>>>>> fe9a4861
)

// If update group or group policy txn's executed, `SimulateMsgVote` & `SimulateMsgExec` txn's returns `noOp`.
// That's why we have less weight for update group & group-policy txn's.
const (
	WeightMsgCreateGroup                     = 100
	WeightMsgCreateGroupPolicy               = 100
	WeightMsgCreateProposal                  = 90
	WeightMsgVote                            = 90
	WeightMsgExec                            = 90
	WeightMsgLeaveGroup                      = 20
	WeightMsgUpdateGroupMetadata             = 5
	WeightMsgUpdateGroupAdmin                = 5
	WeightMsgUpdateGroupMembers              = 5
	WeightMsgUpdateGroupPolicyAdmin          = 5
	WeightMsgUpdateGroupPolicyDecisionPolicy = 5
	WeightMsgUpdateGroupPolicyMetadata       = 5
	WeightMsgWithdrawProposal                = 20
)

// WeightedOperations returns all the operations from the module with their respective weights
func WeightedOperations(
	appParams simtypes.AppParams, cdc codec.JSONCodec, ak group.AccountKeeper,
	bk group.BankKeeper, k keeper.Keeper, appCdc cdctypes.AnyUnpacker) simulation.WeightedOperations {
	var (
		weightMsgCreateGroup                     int
		weightMsgUpdateGroupAdmin                int
		weightMsgUpdateGroupMetadata             int
		weightMsgUpdateGroupMembers              int
		weightMsgCreateGroupPolicy               int
		weightMsgUpdateGroupPolicyAdmin          int
		weightMsgUpdateGroupPolicyDecisionPolicy int
		weightMsgUpdateGroupPolicyMetadata       int
		weightMsgCreateProposal                  int
		weightMsgVote                            int
		weightMsgExec                            int
<<<<<<< HEAD
		weightMsgLeaveGroup                      int
=======
		weightMsgWithdrawProposal                int
>>>>>>> fe9a4861
	)

	appParams.GetOrGenerate(cdc, OpMsgCreateGroup, &weightMsgCreateGroup, nil,
		func(_ *rand.Rand) {
			weightMsgCreateGroup = WeightMsgCreateGroup
		},
	)
	appParams.GetOrGenerate(cdc, OpMsgCreateGroupPolicy, &weightMsgCreateGroupPolicy, nil,
		func(_ *rand.Rand) {
			weightMsgCreateGroupPolicy = WeightMsgCreateGroupPolicy
		},
	)
	appParams.GetOrGenerate(cdc, OpMsgCreateProposal, &weightMsgCreateProposal, nil,
		func(_ *rand.Rand) {
			weightMsgCreateProposal = WeightMsgCreateProposal
		},
	)
	appParams.GetOrGenerate(cdc, OpMsgVote, &weightMsgVote, nil,
		func(_ *rand.Rand) {
			weightMsgVote = WeightMsgVote
		},
	)
	appParams.GetOrGenerate(cdc, OpMsgExec, &weightMsgExec, nil,
		func(_ *rand.Rand) {
			weightMsgExec = WeightMsgExec
		},
	)
	appParams.GetOrGenerate(cdc, OpMsgUpdateGroupMetadata, &weightMsgUpdateGroupMetadata, nil,
		func(_ *rand.Rand) {
			weightMsgUpdateGroupMetadata = WeightMsgUpdateGroupMetadata
		},
	)
	appParams.GetOrGenerate(cdc, OpMsgUpdateGroupAdmin, &weightMsgUpdateGroupAdmin, nil,
		func(_ *rand.Rand) {
			weightMsgUpdateGroupAdmin = WeightMsgUpdateGroupAdmin
		},
	)
	appParams.GetOrGenerate(cdc, OpMsgUpdateGroupMembers, &weightMsgUpdateGroupMembers, nil,
		func(_ *rand.Rand) {
			weightMsgUpdateGroupMembers = WeightMsgUpdateGroupMembers
		},
	)
	appParams.GetOrGenerate(cdc, OpMsgUpdateGroupPolicyAdmin, &weightMsgUpdateGroupPolicyAdmin, nil,
		func(_ *rand.Rand) {
			weightMsgUpdateGroupPolicyAdmin = WeightMsgUpdateGroupPolicyAdmin
		},
	)
	appParams.GetOrGenerate(cdc, OpMsgUpdateGroupPolicyDecisionPolicy, &weightMsgUpdateGroupPolicyDecisionPolicy, nil,
		func(_ *rand.Rand) {
			weightMsgUpdateGroupPolicyDecisionPolicy = WeightMsgUpdateGroupPolicyDecisionPolicy
		},
	)
	appParams.GetOrGenerate(cdc, OpMsgUpdateGroupPolicyMetaData, &weightMsgUpdateGroupPolicyMetadata, nil,
		func(_ *rand.Rand) {
			weightMsgUpdateGroupPolicyMetadata = WeightMsgUpdateGroupPolicyMetadata
		},
	)
<<<<<<< HEAD
	appParams.GetOrGenerate(cdc, OpMsgLeaveGroup, &weightMsgLeaveGroup, nil,
		func(_ *rand.Rand) {
			weightMsgLeaveGroup = WeightMsgLeaveGroup
		},
	)
=======
	appParams.GetOrGenerate(cdc, OpMsgWithdrawProposal, &weightMsgWithdrawProposal, nil,
		func(_ *rand.Rand) {
			weightMsgWithdrawProposal = WeightMsgWithdrawProposal
		},
	)

	// create two proposals for weightedOperations
	var createProposalOps simulation.WeightedOperations
	for i := 0; i < 2; i++ {
		createProposalOps = append(createProposalOps, simulation.NewWeightedOperation(
			weightMsgCreateProposal,
			SimulateMsgCreateProposal(ak, bk, k),
		))
	}
>>>>>>> fe9a4861

	wPreCreateProposalOps := simulation.WeightedOperations{
		simulation.NewWeightedOperation(
			weightMsgCreateGroup,
			SimulateMsgCreateGroup(ak, bk),
		),
		simulation.NewWeightedOperation(
			weightMsgCreateGroupPolicy,
			SimulateMsgCreateGroupPolicy(ak, bk, k),
		),
	}

	wPostCreateProposalOps := simulation.WeightedOperations{
		simulation.NewWeightedOperation(
			WeightMsgWithdrawProposal,
			SimulateMsgWithdrawProposal(ak, bk, k),
		),
		simulation.NewWeightedOperation(
			weightMsgVote,
			SimulateMsgVote(ak, bk, k),
		),
		simulation.NewWeightedOperation(
			weightMsgExec,
			SimulateMsgExec(ak, bk, k),
		),
		simulation.NewWeightedOperation(
			weightMsgUpdateGroupMetadata,
			SimulateMsgUpdateGroupMetadata(ak, bk, k),
		),
		simulation.NewWeightedOperation(
			weightMsgUpdateGroupAdmin,
			SimulateMsgUpdateGroupAdmin(ak, bk, k),
		),
		simulation.NewWeightedOperation(
			weightMsgUpdateGroupMembers,
			SimulateMsgUpdateGroupMembers(ak, bk, k),
		),
		simulation.NewWeightedOperation(
			weightMsgUpdateGroupPolicyAdmin,
			SimulateMsgUpdateGroupPolicyAdmin(ak, bk, k),
		),
		simulation.NewWeightedOperation(
			weightMsgUpdateGroupPolicyDecisionPolicy,
			SimulateMsgUpdateGroupPolicyDecisionPolicy(ak, bk, k),
		),
		simulation.NewWeightedOperation(
			weightMsgUpdateGroupPolicyMetadata,
			SimulateMsgUpdateGroupPolicyMetadata(ak, bk, k),
		),
		simulation.NewWeightedOperation(
			weightMsgLeaveGroup,
			SimulateMsgLeaveGroup(k, ak, bk),
		),
	}

	return append(wPreCreateProposalOps, append(createProposalOps, wPostCreateProposalOps...)...)
}

// SimulateMsgCreateGroup generates a MsgCreateGroup with random values
func SimulateMsgCreateGroup(ak group.AccountKeeper, bk group.BankKeeper) simtypes.Operation {
	return func(
		r *rand.Rand, app *baseapp.BaseApp, ctx sdk.Context, accounts []simtypes.Account, chainID string) (simtypes.OperationMsg, []simtypes.FutureOperation, error) {
		acc, _ := simtypes.RandomAcc(r, accounts)
		account := ak.GetAccount(ctx, acc.Address)
		accAddr := acc.Address.String()

		spendableCoins := bk.SpendableCoins(ctx, account.GetAddress())
		fees, err := simtypes.RandomFees(r, ctx, spendableCoins)
		if err != nil {
			return simtypes.NoOpMsg(group.ModuleName, TypeMsgCreateGroup, "fee error"), nil, err
		}

		members := genGroupMembers(r, accounts)
		msg := &group.MsgCreateGroup{Admin: accAddr, Members: members, Metadata: []byte(simtypes.RandStringOfLength(r, 10))}

		txGen := simappparams.MakeTestEncodingConfig().TxConfig
		tx, err := helpers.GenTx(
			txGen,
			[]sdk.Msg{msg},
			fees,
			helpers.DefaultGenTxGas,
			chainID,
			[]uint64{account.GetAccountNumber()},
			[]uint64{account.GetSequence()},
			acc.PrivKey,
		)
		if err != nil {
			return simtypes.NoOpMsg(group.ModuleName, TypeMsgCreateGroup, "unable to generate mock tx"), nil, err
		}

		_, _, err = app.SimDeliver(txGen.TxEncoder(), tx)
		if err != nil {
			return simtypes.NoOpMsg(group.ModuleName, msg.Type(), "unable to deliver tx"), nil, err
		}

		return simtypes.NewOperationMsg(msg, true, "", nil), nil, err
	}
}

// SimulateMsgCreateGroupPolicy generates a NewMsgCreateGroupPolicy with random values
func SimulateMsgCreateGroupPolicy(ak group.AccountKeeper, bk group.BankKeeper, k keeper.Keeper) simtypes.Operation {
	return func(
		r *rand.Rand, app *baseapp.BaseApp, sdkCtx sdk.Context, accounts []simtypes.Account, chainID string) (simtypes.OperationMsg, []simtypes.FutureOperation, error) {
		groupInfo, acc, account, err := randomGroup(r, k, ak, sdkCtx, accounts)
		if err != nil {
			return simtypes.NoOpMsg(group.ModuleName, TypeMsgCreateGroupPolicy, ""), nil, err
		}
		if groupInfo == nil {
			return simtypes.NoOpMsg(group.ModuleName, TypeMsgCreateGroupPolicy, ""), nil, nil
		}
		groupID := groupInfo.GroupId

		spendableCoins := bk.SpendableCoins(sdkCtx, account.GetAddress())
		fees, err := simtypes.RandomFees(r, sdkCtx, spendableCoins)
		if err != nil {
			return simtypes.NoOpMsg(group.ModuleName, TypeMsgCreateGroupPolicy, "fee error"), nil, err
		}

		msg, err := group.NewMsgCreateGroupPolicy(
			acc.Address,
			groupID,
			[]byte(simtypes.RandStringOfLength(r, 10)),
			&group.ThresholdDecisionPolicy{
				Threshold: fmt.Sprintf("%d", simtypes.RandIntBetween(r, 1, 20)),
				Timeout:   time.Second * time.Duration(30*24*60*60),
			},
		)
		if err != nil {
			return simtypes.NoOpMsg(group.ModuleName, TypeMsgCreateGroupPolicy, err.Error()), nil, err
		}

		txGen := simappparams.MakeTestEncodingConfig().TxConfig
		tx, err := helpers.GenTx(
			txGen,
			[]sdk.Msg{msg},
			fees,
			helpers.DefaultGenTxGas,
			chainID,
			[]uint64{account.GetAccountNumber()},
			[]uint64{account.GetSequence()},
			acc.PrivKey,
		)
		if err != nil {
			return simtypes.NoOpMsg(group.ModuleName, TypeMsgCreateGroupPolicy, "unable to generate mock tx"), nil, err
		}

		_, _, err = app.SimDeliver(txGen.TxEncoder(), tx)
		if err != nil {
			fmt.Printf("ERR DELIVER %v\n", err)
			return simtypes.NoOpMsg(group.ModuleName, msg.Type(), "unable to deliver tx"), nil, err
		}

		return simtypes.NewOperationMsg(msg, true, "", nil), nil, err
	}
}

// SimulateMsgCreateProposal generates a NewMsgCreateProposal with random values
func SimulateMsgCreateProposal(ak group.AccountKeeper, bk group.BankKeeper, k keeper.Keeper) simtypes.Operation {
	return func(
		r *rand.Rand, app *baseapp.BaseApp, sdkCtx sdk.Context, accounts []simtypes.Account, chainID string) (simtypes.OperationMsg, []simtypes.FutureOperation, error) {
		g, groupPolicy, _, _, err := randomGroupPolicy(r, k, ak, sdkCtx, accounts)
		if err != nil {
			return simtypes.NoOpMsg(group.ModuleName, TypeMsgCreateProposal, ""), nil, err
		}
		if g == nil {
			return simtypes.NoOpMsg(group.ModuleName, TypeMsgCreateProposal, "no group found"), nil, nil
		}
		if groupPolicy == nil {
			return simtypes.NoOpMsg(group.ModuleName, TypeMsgCreateProposal, "no group policy found"), nil, nil
		}
		groupID := g.GroupId
		groupPolicyAddr := groupPolicy.Address

		// Return a no-op if we know the proposal cannot be created
		policy := groupPolicy.GetDecisionPolicy()
		err = policy.Validate(*g)
		if err != nil {
			return simtypes.NoOpMsg(group.ModuleName, TypeMsgCreateProposal, ""), nil, nil
		}

		// Pick a random member from the group
		ctx := sdk.WrapSDKContext(sdkCtx)
		acc, account, err := randomMember(r, k, ak, ctx, accounts, groupID)
		if err != nil {
			return simtypes.NoOpMsg(group.ModuleName, TypeMsgCreateProposal, ""), nil, err
		}
		if account == nil {
			return simtypes.NoOpMsg(group.ModuleName, TypeMsgCreateProposal, "no group member found"), nil, nil
		}

		spendableCoins := bk.SpendableCoins(sdkCtx, account.GetAddress())
		fees, err := simtypes.RandomFees(r, sdkCtx, spendableCoins)
		if err != nil {
			return simtypes.NoOpMsg(group.ModuleName, TypeMsgCreateProposal, "fee error"), nil, err
		}

		msg := group.MsgCreateProposal{
			Address:   groupPolicyAddr,
			Proposers: []string{acc.Address.String()},
			Metadata:  []byte(simtypes.RandStringOfLength(r, 10)),
		}

		txGen := simappparams.MakeTestEncodingConfig().TxConfig
		tx, err := helpers.GenTx(
			txGen,
			[]sdk.Msg{&msg},
			fees,
			helpers.DefaultGenTxGas,
			chainID,
			[]uint64{account.GetAccountNumber()},
			[]uint64{account.GetSequence()},
			acc.PrivKey,
		)
		if err != nil {
			return simtypes.NoOpMsg(group.ModuleName, TypeMsgCreateProposal, "unable to generate mock tx"), nil, err
		}

		_, _, err = app.SimDeliver(txGen.TxEncoder(), tx)
		if err != nil {
			return simtypes.NoOpMsg(group.ModuleName, msg.Type(), "unable to deliver tx"), nil, err
		}

		return simtypes.NewOperationMsg(&msg, true, "", nil), nil, err
	}
}

// SimulateMsgUpdateGroupAdmin generates a MsgUpdateGroupAdmin with random values
func SimulateMsgUpdateGroupAdmin(ak group.AccountKeeper, bk group.BankKeeper, k keeper.Keeper) simtypes.Operation {
	return func(
		r *rand.Rand, app *baseapp.BaseApp, sdkCtx sdk.Context, accounts []simtypes.Account, chainID string) (simtypes.OperationMsg, []simtypes.FutureOperation, error) {
		groupInfo, acc, account, err := randomGroup(r, k, ak, sdkCtx, accounts)
		if err != nil {
			return simtypes.NoOpMsg(group.ModuleName, TypeMsgUpdateGroupAdmin, ""), nil, err
		}
		if groupInfo == nil {
			return simtypes.NoOpMsg(group.ModuleName, TypeMsgUpdateGroupAdmin, ""), nil, nil
		}
		groupID := groupInfo.GroupId

		spendableCoins := bk.SpendableCoins(sdkCtx, account.GetAddress())
		fees, err := simtypes.RandomFees(r, sdkCtx, spendableCoins)
		if err != nil {
			return simtypes.NoOpMsg(group.ModuleName, TypeMsgUpdateGroupAdmin, "fee error"), nil, err
		}

		if len(accounts) == 1 {
			return simtypes.NoOpMsg(group.ModuleName, TypeMsgUpdateGroupAdmin, "can't set a new admin with only one account"), nil, nil
		}
		newAdmin, _ := simtypes.RandomAcc(r, accounts)
		// disallow setting current admin as new admin
		for acc.PubKey.Equals(newAdmin.PubKey) {
			newAdmin, _ = simtypes.RandomAcc(r, accounts)
		}

		msg := group.MsgUpdateGroupAdmin{
			GroupId:  groupID,
			Admin:    account.GetAddress().String(),
			NewAdmin: newAdmin.Address.String(),
		}

		txGen := simappparams.MakeTestEncodingConfig().TxConfig
		tx, err := helpers.GenTx(
			txGen,
			[]sdk.Msg{&msg},
			fees,
			helpers.DefaultGenTxGas,
			chainID,
			[]uint64{account.GetAccountNumber()},
			[]uint64{account.GetSequence()},
			acc.PrivKey,
		)
		if err != nil {
			return simtypes.NoOpMsg(group.ModuleName, TypeMsgUpdateGroupAdmin, "unable to generate mock tx"), nil, err
		}

		_, _, err = app.SimDeliver(txGen.TxEncoder(), tx)
		if err != nil {
			return simtypes.NoOpMsg(group.ModuleName, msg.Type(), "unable to deliver tx"), nil, err
		}

		return simtypes.NewOperationMsg(&msg, true, "", nil), nil, err
	}
}

// SimulateMsgUpdateGroupMetadata generates a MsgUpdateGroupMetadata with random values
func SimulateMsgUpdateGroupMetadata(ak group.AccountKeeper, bk group.BankKeeper, k keeper.Keeper) simtypes.Operation {
	return func(
		r *rand.Rand, app *baseapp.BaseApp, sdkCtx sdk.Context, accounts []simtypes.Account, chainID string) (simtypes.OperationMsg, []simtypes.FutureOperation, error) {
		groupInfo, acc, account, err := randomGroup(r, k, ak, sdkCtx, accounts)
		if err != nil {
			return simtypes.NoOpMsg(group.ModuleName, TypeMsgUpdateGroupMetadata, ""), nil, err
		}
		if groupInfo == nil {
			return simtypes.NoOpMsg(group.ModuleName, TypeMsgUpdateGroupMetadata, ""), nil, nil
		}
		groupID := groupInfo.GroupId

		spendableCoins := bk.SpendableCoins(sdkCtx, account.GetAddress())
		fees, err := simtypes.RandomFees(r, sdkCtx, spendableCoins)
		if err != nil {
			return simtypes.NoOpMsg(group.ModuleName, TypeMsgUpdateGroupMetadata, "fee error"), nil, err
		}

		msg := group.MsgUpdateGroupMetadata{
			GroupId:  groupID,
			Admin:    account.GetAddress().String(),
			Metadata: []byte(simtypes.RandStringOfLength(r, 10)),
		}

		txGen := simappparams.MakeTestEncodingConfig().TxConfig
		tx, err := helpers.GenTx(
			txGen,
			[]sdk.Msg{&msg},
			fees,
			helpers.DefaultGenTxGas,
			chainID,
			[]uint64{account.GetAccountNumber()},
			[]uint64{account.GetSequence()},
			acc.PrivKey,
		)
		if err != nil {
			return simtypes.NoOpMsg(group.ModuleName, TypeMsgUpdateGroupMetadata, "unable to generate mock tx"), nil, err
		}

		_, _, err = app.SimDeliver(txGen.TxEncoder(), tx)
		if err != nil {
			return simtypes.NoOpMsg(group.ModuleName, msg.Type(), "unable to deliver tx"), nil, err
		}

		return simtypes.NewOperationMsg(&msg, true, "", nil), nil, err
	}
}

// SimulateMsgUpdateGroupMembers generates a MsgUpdateGroupMembers with random values
func SimulateMsgUpdateGroupMembers(ak group.AccountKeeper,
	bk group.BankKeeper, k keeper.Keeper) simtypes.Operation {
	return func(
		r *rand.Rand, app *baseapp.BaseApp, sdkCtx sdk.Context, accounts []simtypes.Account, chainID string) (simtypes.OperationMsg, []simtypes.FutureOperation, error) {
		groupInfo, acc, account, err := randomGroup(r, k, ak, sdkCtx, accounts)
		if err != nil {
			return simtypes.NoOpMsg(group.ModuleName, TypeMsgUpdateGroupMembers, ""), nil, err
		}
		if groupInfo == nil {
			return simtypes.NoOpMsg(group.ModuleName, TypeMsgUpdateGroupMembers, ""), nil, nil
		}
		groupID := groupInfo.GroupId

		spendableCoins := bk.SpendableCoins(sdkCtx, account.GetAddress())
		fees, err := simtypes.RandomFees(r, sdkCtx, spendableCoins)
		if err != nil {
			return simtypes.NoOpMsg(group.ModuleName, TypeMsgUpdateGroupMembers, "fee error"), nil, err
		}

		members := genGroupMembers(r, accounts)
		msg := group.MsgUpdateGroupMembers{
			GroupId:       groupID,
			Admin:         acc.Address.String(),
			MemberUpdates: members,
		}

		txGen := simappparams.MakeTestEncodingConfig().TxConfig
		tx, err := helpers.GenTx(
			txGen,
			[]sdk.Msg{&msg},
			fees,
			helpers.DefaultGenTxGas,
			chainID,
			[]uint64{account.GetAccountNumber()},
			[]uint64{account.GetSequence()},
			acc.PrivKey,
		)
		if err != nil {
			return simtypes.NoOpMsg(group.ModuleName, TypeMsgUpdateGroupMembers, "unable to generate mock tx"), nil, err
		}

		_, _, err = app.SimDeliver(txGen.TxEncoder(), tx)
		if err != nil {
			return simtypes.NoOpMsg(group.ModuleName, msg.Type(), "unable to deliver tx"), nil, err
		}

		return simtypes.NewOperationMsg(&msg, true, "", nil), nil, err
	}
}

// SimulateMsgUpdateGroupPolicyAdmin generates a MsgUpdateGroupPolicyAdmin with random values
func SimulateMsgUpdateGroupPolicyAdmin(ak group.AccountKeeper, bk group.BankKeeper, k keeper.Keeper) simtypes.Operation {
	return func(
		r *rand.Rand, app *baseapp.BaseApp, sdkCtx sdk.Context, accounts []simtypes.Account, chainID string) (simtypes.OperationMsg, []simtypes.FutureOperation, error) {
		_, groupPolicy, acc, account, err := randomGroupPolicy(r, k, ak, sdkCtx, accounts)
		if err != nil {
			return simtypes.NoOpMsg(group.ModuleName, TypeMsgUpdateGroupPolicyAdmin, ""), nil, err
		}
		if groupPolicy == nil {
			return simtypes.NoOpMsg(group.ModuleName, TypeMsgUpdateGroupPolicyAdmin, "no group policy found"), nil, nil
		}
		groupPolicyAddr := groupPolicy.Address

		spendableCoins := bk.SpendableCoins(sdkCtx, account.GetAddress())
		fees, err := simtypes.RandomFees(r, sdkCtx, spendableCoins)
		if err != nil {
			return simtypes.NoOpMsg(group.ModuleName, TypeMsgUpdateGroupPolicyAdmin, "fee error"), nil, err
		}

		if len(accounts) == 1 {
			return simtypes.NoOpMsg(group.ModuleName, TypeMsgUpdateGroupPolicyAdmin, "can't set a new admin with only one account"), nil, nil
		}
		newAdmin, _ := simtypes.RandomAcc(r, accounts)
		// disallow setting current admin as new admin
		for acc.PubKey.Equals(newAdmin.PubKey) {
			newAdmin, _ = simtypes.RandomAcc(r, accounts)
		}

		msg := group.MsgUpdateGroupPolicyAdmin{
			Admin:    acc.Address.String(),
			Address:  groupPolicyAddr,
			NewAdmin: newAdmin.Address.String(),
		}

		txGen := simappparams.MakeTestEncodingConfig().TxConfig
		tx, err := helpers.GenTx(
			txGen,
			[]sdk.Msg{&msg},
			fees,
			helpers.DefaultGenTxGas,
			chainID,
			[]uint64{account.GetAccountNumber()},
			[]uint64{account.GetSequence()},
			acc.PrivKey,
		)
		if err != nil {
			return simtypes.NoOpMsg(group.ModuleName, TypeMsgUpdateGroupPolicyAdmin, "unable to generate mock tx"), nil, err
		}

		_, _, err = app.SimDeliver(txGen.TxEncoder(), tx)
		if err != nil {
			return simtypes.NoOpMsg(group.ModuleName, msg.Type(), "unable to deliver tx"), nil, err
		}

		return simtypes.NewOperationMsg(&msg, true, "", nil), nil, err
	}
}

// // SimulateMsgUpdateGroupPolicyDecisionPolicy generates a NewMsgUpdateGroupPolicyDecisionPolicyRequest with random values
func SimulateMsgUpdateGroupPolicyDecisionPolicy(ak group.AccountKeeper,
	bk group.BankKeeper, k keeper.Keeper) simtypes.Operation {
	return func(
		r *rand.Rand, app *baseapp.BaseApp, sdkCtx sdk.Context, accounts []simtypes.Account, chainID string) (simtypes.OperationMsg, []simtypes.FutureOperation, error) {
		_, groupPolicy, acc, account, err := randomGroupPolicy(r, k, ak, sdkCtx, accounts)
		if err != nil {
			return simtypes.NoOpMsg(group.ModuleName, TypeMsgUpdateGroupPolicyDecisionPolicy, ""), nil, err
		}
		if groupPolicy == nil {
			return simtypes.NoOpMsg(group.ModuleName, TypeMsgUpdateGroupPolicyDecisionPolicy, "no group policy found"), nil, nil
		}
		groupPolicyAddr := groupPolicy.Address

		spendableCoins := bk.SpendableCoins(sdkCtx, account.GetAddress())
		fees, err := simtypes.RandomFees(r, sdkCtx, spendableCoins)
		if err != nil {
			return simtypes.NoOpMsg(group.ModuleName, TypeMsgUpdateGroupPolicyDecisionPolicy, "fee error"), nil, err
		}

		groupPolicyBech32, err := sdk.AccAddressFromBech32(groupPolicyAddr)
		if err != nil {
			return simtypes.NoOpMsg(group.ModuleName, TypeMsgUpdateGroupPolicyDecisionPolicy, fmt.Sprintf("fail to decide bech32 address: %s", err.Error())), nil, nil
		}

		msg, err := group.NewMsgUpdateGroupPolicyDecisionPolicyRequest(acc.Address, groupPolicyBech32, &group.ThresholdDecisionPolicy{
			Threshold: fmt.Sprintf("%d", simtypes.RandIntBetween(r, 1, 20)),
			Timeout:   time.Second * time.Duration(simtypes.RandIntBetween(r, 100, 1000)),
		})
		if err != nil {
			return simtypes.NoOpMsg(group.ModuleName, TypeMsgUpdateGroupPolicyDecisionPolicy, err.Error()), nil, err
		}

		txGen := simappparams.MakeTestEncodingConfig().TxConfig
		tx, err := helpers.GenTx(
			txGen,
			[]sdk.Msg{msg},
			fees,
			helpers.DefaultGenTxGas,
			chainID,
			[]uint64{account.GetAccountNumber()},
			[]uint64{account.GetSequence()},
			acc.PrivKey,
		)
		if err != nil {
			return simtypes.NoOpMsg(group.ModuleName, TypeMsgUpdateGroupPolicyDecisionPolicy, "unable to generate mock tx"), nil, err
		}

		_, _, err = app.SimDeliver(txGen.TxEncoder(), tx)
		if err != nil {
			return simtypes.NoOpMsg(group.ModuleName, msg.Type(), "unable to deliver tx"), nil, err
		}
		return simtypes.NewOperationMsg(msg, true, "", nil), nil, err
	}
}

// // SimulateMsgUpdateGroupPolicyMetadata generates a MsgUpdateGroupPolicyMetadata with random values
func SimulateMsgUpdateGroupPolicyMetadata(ak group.AccountKeeper,
	bk group.BankKeeper, k keeper.Keeper) simtypes.Operation {
	return func(
		r *rand.Rand, app *baseapp.BaseApp, sdkCtx sdk.Context, accounts []simtypes.Account, chainID string) (simtypes.OperationMsg, []simtypes.FutureOperation, error) {
		_, groupPolicy, acc, account, err := randomGroupPolicy(r, k, ak, sdkCtx, accounts)
		if err != nil {
			return simtypes.NoOpMsg(group.ModuleName, TypeMsgUpdateGroupPolicyMetadata, ""), nil, err
		}
		if groupPolicy == nil {
			return simtypes.NoOpMsg(group.ModuleName, TypeMsgUpdateGroupPolicyMetadata, "no group policy found"), nil, nil
		}
		groupPolicyAddr := groupPolicy.Address

		spendableCoins := bk.SpendableCoins(sdkCtx, account.GetAddress())
		fees, err := simtypes.RandomFees(r, sdkCtx, spendableCoins)
		if err != nil {
			return simtypes.NoOpMsg(group.ModuleName, TypeMsgUpdateGroupPolicyMetadata, "fee error"), nil, err
		}

		msg := group.MsgUpdateGroupPolicyMetadata{
			Admin:    acc.Address.String(),
			Address:  groupPolicyAddr,
			Metadata: []byte(simtypes.RandStringOfLength(r, 10)),
		}

		txGen := simappparams.MakeTestEncodingConfig().TxConfig
		tx, err := helpers.GenTx(
			txGen,
			[]sdk.Msg{&msg},
			fees,
			helpers.DefaultGenTxGas,
			chainID,
			[]uint64{account.GetAccountNumber()},
			[]uint64{account.GetSequence()},
			acc.PrivKey,
		)
		if err != nil {
			return simtypes.NoOpMsg(group.ModuleName, TypeMsgUpdateGroupPolicyMetadata, "unable to generate mock tx"), nil, err
		}

		_, _, err = app.SimDeliver(txGen.TxEncoder(), tx)
		if err != nil {
			return simtypes.NoOpMsg(group.ModuleName, msg.Type(), "unable to deliver tx"), nil, err
		}

		return simtypes.NewOperationMsg(&msg, true, "", nil), nil, err
	}
}

// SimulateMsgWithdrawProposal generates a MsgWithdrawProposal with random values
func SimulateMsgWithdrawProposal(ak group.AccountKeeper,
	bk group.BankKeeper, k keeper.Keeper) simtypes.Operation {
	return func(
		r *rand.Rand, app *baseapp.BaseApp, sdkCtx sdk.Context, accounts []simtypes.Account, chainID string) (simtypes.OperationMsg, []simtypes.FutureOperation, error) {
		g, groupPolicy, _, _, err := randomGroupPolicy(r, k, ak, sdkCtx, accounts)
		if err != nil {
			return simtypes.NoOpMsg(group.ModuleName, TypeMsgWithdrawProposal, ""), nil, err
		}
		if g == nil {
			return simtypes.NoOpMsg(group.ModuleName, TypeMsgWithdrawProposal, "no group found"), nil, nil
		}
		if groupPolicy == nil {
			return simtypes.NoOpMsg(group.ModuleName, TypeMsgWithdrawProposal, "no group policy found"), nil, nil
		}

		groupPolicyAddr := groupPolicy.Address
		ctx := sdk.WrapSDKContext(sdkCtx)

		policy := groupPolicy.GetDecisionPolicy()
		err = policy.Validate(*g)
		if err != nil {
			return simtypes.NoOpMsg(group.ModuleName, TypeMsgWithdrawProposal, err.Error()), nil, nil
		}

		proposalsResult, err := k.ProposalsByGroupPolicy(ctx, &group.QueryProposalsByGroupPolicyRequest{Address: groupPolicyAddr})
		if err != nil {
			return simtypes.NoOpMsg(group.ModuleName, TypeMsgWithdrawProposal, "fail to query group info"), nil, err
		}

		proposals := proposalsResult.GetProposals()
		if len(proposals) == 0 {
			return simtypes.NoOpMsg(group.ModuleName, TypeMsgWithdrawProposal, "no proposals found"), nil, nil
		}

		var proposal *group.Proposal
		proposalID := -1

		for _, p := range proposals {
			if p.Status == group.ProposalStatusSubmitted {
				timeout := p.Timeout
				proposal = p
				proposalID = int(p.ProposalId)
				if timeout.Before(sdkCtx.BlockTime()) || timeout.Equal(sdkCtx.BlockTime()) {
					return simtypes.NoOpMsg(group.ModuleName, TypeMsgWithdrawProposal, "voting period ended: skipping"), nil, nil
				}
				break
			}
		}

		// return no-op if no proposal found
		if proposalID == -1 {
			return simtypes.NoOpMsg(group.ModuleName, TypeMsgWithdrawProposal, "no proposals found"), nil, nil
		}

		// Ensure that group and group policy haven't been modified since the proposal submission.
		if proposal.GroupPolicyVersion != groupPolicy.Version {
			return simtypes.NoOpMsg(group.ModuleName, TypeMsgWithdrawProposal, "group policy has been modified"), nil, nil
		}

		// Ensure the group hasn't been modified.
		if proposal.GroupVersion != g.Version {
			return simtypes.NoOpMsg(group.ModuleName, TypeMsgWithdrawProposal, "group has been modified"), nil, nil
		}

		// select a random proposer
		proposers := proposal.Proposers
		n := randIntInRange(r, len(proposers))
		proposerIdx := findAccount(accounts, proposers[n])
		proposer := accounts[proposerIdx]
		proposerAcc := ak.GetAccount(sdkCtx, proposer.Address)

		spendableCoins := bk.SpendableCoins(sdkCtx, proposer.Address)
		fees, err := simtypes.RandomFees(r, sdkCtx, spendableCoins)
		if err != nil {
			return simtypes.NoOpMsg(group.ModuleName, TypeMsgWithdrawProposal, "fee error"), nil, err
		}

		msg := group.MsgWithdrawProposal{
			ProposalId: uint64(proposalID),
			Address:    proposer.Address.String(),
		}

		txGen := simappparams.MakeTestEncodingConfig().TxConfig
		tx, err := helpers.GenTx(
			txGen,
			[]sdk.Msg{&msg},
			fees,
			helpers.DefaultGenTxGas,
			chainID,
			[]uint64{proposerAcc.GetAccountNumber()},
			[]uint64{proposerAcc.GetSequence()},
			proposer.PrivKey,
		)

		if err != nil {
			return simtypes.NoOpMsg(group.ModuleName, TypeMsgUpdateGroupPolicyMetadata, "unable to generate mock tx"), nil, err
		}

		_, _, err = app.SimDeliver(txGen.TxEncoder(), tx)

		if err != nil {
			if strings.Contains(err.Error(), "group was modified") || strings.Contains(err.Error(), "group policy was modified") {
				return simtypes.NoOpMsg(group.ModuleName, msg.Type(), "no-op:group/group-policy was modified"), nil, nil
			}
			return simtypes.NoOpMsg(group.ModuleName, msg.Type(), "unable to deliver tx"), nil, err
		}

		return simtypes.NewOperationMsg(&msg, true, "", nil), nil, err
	}
}

// SimulateMsgVote generates a MsgVote with random values
func SimulateMsgVote(ak group.AccountKeeper,
	bk group.BankKeeper, k keeper.Keeper) simtypes.Operation {
	return func(
		r *rand.Rand, app *baseapp.BaseApp, sdkCtx sdk.Context, accounts []simtypes.Account, chainID string) (simtypes.OperationMsg, []simtypes.FutureOperation, error) {
		g, groupPolicy, _, _, err := randomGroupPolicy(r, k, ak, sdkCtx, accounts)
		if err != nil {
			return simtypes.NoOpMsg(group.ModuleName, TypeMsgVote, ""), nil, err
		}
		if g == nil {
			return simtypes.NoOpMsg(group.ModuleName, TypeMsgVote, "no group found"), nil, nil
		}
		if groupPolicy == nil {
			return simtypes.NoOpMsg(group.ModuleName, TypeMsgVote, "no group policy found"), nil, nil
		}
		groupPolicyAddr := groupPolicy.Address

		// Pick a random member from the group
		ctx := sdk.WrapSDKContext(sdkCtx)
		acc, account, err := randomMember(r, k, ak, ctx, accounts, g.GroupId)
		if err != nil {
			return simtypes.NoOpMsg(group.ModuleName, TypeMsgVote, ""), nil, err
		}
		if account == nil {
			return simtypes.NoOpMsg(group.ModuleName, TypeMsgVote, "no group member found"), nil, nil
		}

		spendableCoins := bk.SpendableCoins(sdkCtx, account.GetAddress())
		fees, err := simtypes.RandomFees(r, sdkCtx, spendableCoins)
		if err != nil {
			return simtypes.NoOpMsg(group.ModuleName, TypeMsgVote, "fee error"), nil, err
		}

		proposalsResult, err := k.ProposalsByGroupPolicy(ctx, &group.QueryProposalsByGroupPolicyRequest{Address: groupPolicyAddr})
		if err != nil {
			return simtypes.NoOpMsg(group.ModuleName, TypeMsgVote, "fail to query group info"), nil, err
		}
		proposals := proposalsResult.GetProposals()
		if len(proposals) == 0 {
			return simtypes.NoOpMsg(group.ModuleName, TypeMsgVote, "no proposals found"), nil, nil
		}

		var proposal *group.Proposal
		proposalID := -1

		for _, p := range proposals {
			if p.Status == group.ProposalStatusSubmitted {
				timeout := p.Timeout
				proposal = p
				proposalID = int(p.ProposalId)
				if timeout.Before(sdkCtx.BlockTime()) || timeout.Equal(sdkCtx.BlockTime()) {
					return simtypes.NoOpMsg(group.ModuleName, TypeMsgVote, "voting period ended: skipping"), nil, nil
				}
				break
			}
		}

		// return no-op if no proposal found
		if proposalID == -1 {
			return simtypes.NoOpMsg(group.ModuleName, TypeMsgVote, "no proposals found"), nil, nil
		}

		// Ensure that group and group policy haven't been modified since the proposal submission.
		if proposal.GroupPolicyVersion != groupPolicy.Version {
			return simtypes.NoOpMsg(group.ModuleName, TypeMsgVote, "group policy has been modified"), nil, nil
		}
		if proposal.GroupVersion != g.Version {
			return simtypes.NoOpMsg(group.ModuleName, TypeMsgVote, "group has been modified"), nil, nil
		}

		// Ensure member hasn't already voted
		res, _ := k.VoteByProposalVoter(ctx, &group.QueryVoteByProposalVoterRequest{
			Voter:      acc.Address.String(),
			ProposalId: uint64(proposalID),
		})
		if res != nil {
			return simtypes.NoOpMsg(group.ModuleName, TypeMsgVote, "member has already voted"), nil, nil
		}

		msg := group.MsgVote{
			ProposalId: uint64(proposalID),
			Voter:      acc.Address.String(),
			Choice:     group.Choice_CHOICE_YES,
			Metadata:   []byte(simtypes.RandStringOfLength(r, 10)),
		}
		txGen := simappparams.MakeTestEncodingConfig().TxConfig
		tx, err := helpers.GenTx(
			txGen,
			[]sdk.Msg{&msg},
			fees,
			helpers.DefaultGenTxGas,
			chainID,
			[]uint64{account.GetAccountNumber()},
			[]uint64{account.GetSequence()},
			acc.PrivKey,
		)
		if err != nil {
			return simtypes.NoOpMsg(group.ModuleName, TypeMsgUpdateGroupPolicyMetadata, "unable to generate mock tx"), nil, err
		}

		_, _, err = app.SimDeliver(txGen.TxEncoder(), tx)

		if err != nil {
			if strings.Contains(err.Error(), "group was modified") || strings.Contains(err.Error(), "group policy was modified") {
				return simtypes.NoOpMsg(group.ModuleName, msg.Type(), "no-op:group/group-policy was modified"), nil, nil
			}
			return simtypes.NoOpMsg(group.ModuleName, msg.Type(), "unable to deliver tx"), nil, err
		}

		return simtypes.NewOperationMsg(&msg, true, "", nil), nil, err
	}
}

// // SimulateMsgExec generates a MsgExec with random values
func SimulateMsgExec(ak group.AccountKeeper,
	bk group.BankKeeper, k keeper.Keeper) simtypes.Operation {
	return func(
		r *rand.Rand, app *baseapp.BaseApp, sdkCtx sdk.Context, accounts []simtypes.Account, chainID string) (simtypes.OperationMsg, []simtypes.FutureOperation, error) {
		_, groupPolicy, acc, account, err := randomGroupPolicy(r, k, ak, sdkCtx, accounts)
		if err != nil {
			return simtypes.NoOpMsg(group.ModuleName, TypeMsgExec, ""), nil, err
		}
		if groupPolicy == nil {
			return simtypes.NoOpMsg(group.ModuleName, TypeMsgExec, "no group policy found"), nil, nil
		}
		groupPolicyAddr := groupPolicy.Address

		spendableCoins := bk.SpendableCoins(sdkCtx, account.GetAddress())
		fees, err := simtypes.RandomFees(r, sdkCtx, spendableCoins)
		if err != nil {
			return simtypes.NoOpMsg(group.ModuleName, TypeMsgExec, "fee error"), nil, err
		}

		ctx := sdk.WrapSDKContext(sdkCtx)
		proposalsResult, err := k.ProposalsByGroupPolicy(ctx, &group.QueryProposalsByGroupPolicyRequest{Address: groupPolicyAddr})
		if err != nil {
			return simtypes.NoOpMsg(group.ModuleName, TypeMsgExec, "fail to query group info"), nil, err
		}
		proposals := proposalsResult.GetProposals()
		if len(proposals) == 0 {
			return simtypes.NoOpMsg(group.ModuleName, TypeMsgExec, "no proposals found"), nil, nil
		}

		proposalID := -1

		for _, proposal := range proposals {
			if proposal.Status == group.ProposalStatusClosed {
				proposalID = int(proposal.ProposalId)
				break
			}
		}

		// return no-op if no proposal found
		if proposalID == -1 {
			return simtypes.NoOpMsg(group.ModuleName, TypeMsgExec, "no proposals found"), nil, nil
		}

		msg := group.MsgExec{
			ProposalId: uint64(proposalID),
			Signer:     acc.Address.String(),
		}
		txGen := simappparams.MakeTestEncodingConfig().TxConfig
		tx, err := helpers.GenTx(
			txGen,
			[]sdk.Msg{&msg},
			fees,
			helpers.DefaultGenTxGas,
			chainID,
			[]uint64{account.GetAccountNumber()},
			[]uint64{account.GetSequence()},
			acc.PrivKey,
		)
		if err != nil {
			return simtypes.NoOpMsg(group.ModuleName, TypeMsgUpdateGroupPolicyMetadata, "unable to generate mock tx"), nil, err
		}

		_, _, err = app.SimDeliver(txGen.TxEncoder(), tx)
		if err != nil {
			if strings.Contains(err.Error(), "group was modified") || strings.Contains(err.Error(), "group policy was modified") {
				return simtypes.NoOpMsg(group.ModuleName, msg.Type(), "no-op:group/group-policy was modified"), nil, nil
			}
			return simtypes.NoOpMsg(group.ModuleName, msg.Type(), "unable to deliver tx"), nil, err
		}

		return simtypes.NewOperationMsg(&msg, true, "", nil), nil, err
	}
}

// SimulateMsgLeaveGroup generates a MsgLeaveGroup with random values
func SimulateMsgLeaveGroup(k keeper.Keeper, ak group.AccountKeeper, bk group.BankKeeper) simtypes.Operation {
	return func(
		r *rand.Rand, app *baseapp.BaseApp, sdkCtx sdk.Context, accounts []simtypes.Account, chainID string) (simtypes.OperationMsg, []simtypes.FutureOperation, error) {

		ctx := sdk.WrapSDKContext(sdkCtx)
		groupInfo, policyInfo, _, _, err := randomGroupPolicy(r, k, ak, sdkCtx, accounts)
		if err != nil {
			return simtypes.NoOpMsg(group.ModuleName, TypeMsgLeaveGroup, ""), nil, err
		}

		if groupInfo == nil {
			return simtypes.NoOpMsg(group.ModuleName, TypeMsgLeaveGroup, ""), nil, nil
		}

		if policyInfo == nil {
			return simtypes.NoOpMsg(group.ModuleName, TypeMsgLeaveGroup, "no policy found"), nil, nil
		}

		// Pick a random member from the group
		acc, account, err := randomMember(r, k, ak, ctx, accounts, groupInfo.GroupId)
		if err != nil {
			return simtypes.NoOpMsg(group.ModuleName, TypeMsgLeaveGroup, ""), nil, err
		}
		if account == nil {
			return simtypes.NoOpMsg(group.ModuleName, TypeMsgLeaveGroup, "no group member found"), nil, nil
		}

		member, exists := simtypes.FindAccount(accounts, acc.Address)
		if !exists {
			return simtypes.NoOpMsg(group.ModuleName, TypeMsgLeaveGroup, "not a sim account"), nil, nil
		}

		spendableCoins := bk.SpendableCoins(sdkCtx, member.Address)
		fees, err := simtypes.RandomFees(r, sdkCtx, spendableCoins)
		if err != nil {
			return simtypes.NoOpMsg(group.ModuleName, TypeMsgLeaveGroup, "fee error"), nil, err
		}

		msg := &group.MsgLeaveGroup{
			MemberAddress: member.Address.String(),
			GroupId:       groupInfo.GroupId,
		}

		txGen := simappparams.MakeTestEncodingConfig().TxConfig
		tx, err := helpers.GenTx(
			txGen,
			[]sdk.Msg{msg},
			fees,
			helpers.DefaultGenTxGas,
			chainID,
			[]uint64{account.GetAccountNumber()},
			[]uint64{account.GetSequence()},
			member.PrivKey,
		)
		if err != nil {
			return simtypes.NoOpMsg(group.ModuleName, TypeMsgLeaveGroup, "unable to generate mock tx"), nil, err
		}

		_, _, err = app.SimDeliver(txGen.TxEncoder(), tx)
		if err != nil {
			if strings.Contains(err.Error(), "cannot leave group") {
				return simtypes.NoOpMsg(group.ModuleName, TypeMsgLeaveGroup, ""), nil, nil
			}

			return simtypes.NoOpMsg(group.ModuleName, msg.Type(), "unable to deliver tx"), nil, err
		}

		return simtypes.NewOperationMsg(msg, true, "", nil), nil, err
	}
}

func randomGroup(r *rand.Rand, k keeper.Keeper, ak group.AccountKeeper,
	ctx sdk.Context, accounts []simtypes.Account) (groupInfo *group.GroupInfo, acc simtypes.Account, account authtypes.AccountI, err error) {
	groupID := k.GetGroupSequence(ctx)

	switch {
	case groupID > initialGroupID:
		// select a random ID between [initialGroupID, groupID]
		groupID = uint64(simtypes.RandIntBetween(r, int(initialGroupID), int(groupID)))

	default:
		// This is called on the first call to this function
		// in order to update the global variable
		initialGroupID = groupID
	}

	res, err := k.GroupInfo(sdk.WrapSDKContext(ctx), &group.QueryGroupInfoRequest{GroupId: groupID})
	if err != nil {
		return nil, simtypes.Account{}, nil, err
	}

	groupInfo = res.Info
	groupAdmin := groupInfo.Admin
	found := -1
	for i := range accounts {
		if accounts[i].Address.String() == groupAdmin {
			found = i
			break
		}
	}
	if found < 0 {
		return nil, simtypes.Account{}, nil, nil
	}
	acc = accounts[found]
	account = ak.GetAccount(ctx, acc.Address)
	return groupInfo, acc, account, nil
}

func randomGroupPolicy(r *rand.Rand, k keeper.Keeper, ak group.AccountKeeper,
	ctx sdk.Context, accounts []simtypes.Account) (groupInfo *group.GroupInfo, groupPolicyInfo *group.GroupPolicyInfo, acc simtypes.Account, account authtypes.AccountI, err error) {
	groupInfo, _, _, err = randomGroup(r, k, ak, ctx, accounts)
	if err != nil {
		return nil, nil, simtypes.Account{}, nil, err
	}
	if groupInfo == nil {
		return nil, nil, simtypes.Account{}, nil, nil
	}
	groupID := groupInfo.GroupId

	result, err := k.GroupPoliciesByGroup(sdk.WrapSDKContext(ctx), &group.QueryGroupPoliciesByGroupRequest{GroupId: groupID})
	if err != nil {
		return groupInfo, nil, simtypes.Account{}, nil, err
	}

	n := randIntInRange(r, len(result.GroupPolicies))
	if n < 0 {
		return groupInfo, nil, simtypes.Account{}, nil, nil
	}
	groupPolicyInfo = result.GroupPolicies[n]

	idx := findAccount(accounts, groupPolicyInfo.Admin)
	if idx < 0 {
		return groupInfo, nil, simtypes.Account{}, nil, nil
	}
	acc = accounts[idx]
	account = ak.GetAccount(ctx, acc.Address)
	return groupInfo, groupPolicyInfo, acc, account, nil
}

func randomMember(r *rand.Rand, k keeper.Keeper, ak group.AccountKeeper,
	ctx context.Context, accounts []simtypes.Account, groupID uint64) (acc simtypes.Account, account authtypes.AccountI, err error) {
	res, err := k.GroupMembers(ctx, &group.QueryGroupMembersRequest{
		GroupId: groupID,
	})
	if err != nil {
		return simtypes.Account{}, nil, err
	}
	n := randIntInRange(r, len(res.Members))
	if n < 0 {
		return simtypes.Account{}, nil, err
	}
	idx := findAccount(accounts, res.Members[n].Member.Address)
	if idx < 0 {
		return simtypes.Account{}, nil, err
	}
	acc = accounts[idx]
	account = ak.GetAccount(sdk.UnwrapSDKContext(ctx), acc.Address)
	return acc, account, nil
}

func randIntInRange(r *rand.Rand, l int) int {
	if l == 0 {
		return -1
	}
	if l == 1 {
		return 0
	} else {
		return simtypes.RandIntBetween(r, 0, l-1)
	}
}

func findAccount(accounts []simtypes.Account, addr string) (idx int) {
	idx = -1
	for i := range accounts {
		if accounts[i].Address.String() == addr {
			idx = i
			break
		}
	}
	return idx
}

func genGroupMembers(r *rand.Rand, accounts []simtypes.Account) []group.Member {
	if len(accounts) == 1 {
		return []group.Member{
			{
				Address:  accounts[0].Address.String(),
				Weight:   fmt.Sprintf("%d", simtypes.RandIntBetween(r, 1, 10)),
				Metadata: []byte(simtypes.RandStringOfLength(r, 10)),
			},
		}
	}

	max := 5
	if len(accounts) < max {
		max = len(accounts)
	}

	membersLen := simtypes.RandIntBetween(r, 1, max)
	members := make([]group.Member, membersLen)

	for i := 0; i < membersLen; i++ {
		members[i] = group.Member{
			Address:  accounts[i].Address.String(),
			Weight:   fmt.Sprintf("%d", simtypes.RandIntBetween(r, 1, 10)),
			Metadata: []byte(simtypes.RandStringOfLength(r, 10)),
		}
	}

	return members
}<|MERGE_RESOLUTION|>--- conflicted
+++ resolved
@@ -53,12 +53,8 @@
 	OpMsgCreateProposal                  = "op_weight_msg_create_proposal"
 	OpMsgWithdrawProposal                = "op_weight_msg_withdraw_proposal"
 	OpMsgVote                            = "op_weight_msg_vote"
-<<<<<<< HEAD
 	OpMsgExec                            = "ops_weight_msg_exec"
 	OpMsgLeaveGroup                      = "ops_weight_msg_leave_group"
-=======
-	OpMsgExec                            = "op_weight_msg_exec"
->>>>>>> fe9a4861
 )
 
 // If update group or group policy txn's executed, `SimulateMsgVote` & `SimulateMsgExec` txn's returns `noOp`.
@@ -95,11 +91,8 @@
 		weightMsgCreateProposal                  int
 		weightMsgVote                            int
 		weightMsgExec                            int
-<<<<<<< HEAD
 		weightMsgLeaveGroup                      int
-=======
 		weightMsgWithdrawProposal                int
->>>>>>> fe9a4861
 	)
 
 	appParams.GetOrGenerate(cdc, OpMsgCreateGroup, &weightMsgCreateGroup, nil,
@@ -157,13 +150,11 @@
 			weightMsgUpdateGroupPolicyMetadata = WeightMsgUpdateGroupPolicyMetadata
 		},
 	)
-<<<<<<< HEAD
 	appParams.GetOrGenerate(cdc, OpMsgLeaveGroup, &weightMsgLeaveGroup, nil,
 		func(_ *rand.Rand) {
 			weightMsgLeaveGroup = WeightMsgLeaveGroup
 		},
 	)
-=======
 	appParams.GetOrGenerate(cdc, OpMsgWithdrawProposal, &weightMsgWithdrawProposal, nil,
 		func(_ *rand.Rand) {
 			weightMsgWithdrawProposal = WeightMsgWithdrawProposal
@@ -178,7 +169,6 @@
 			SimulateMsgCreateProposal(ak, bk, k),
 		))
 	}
->>>>>>> fe9a4861
 
 	wPreCreateProposalOps := simulation.WeightedOperations{
 		simulation.NewWeightedOperation(
